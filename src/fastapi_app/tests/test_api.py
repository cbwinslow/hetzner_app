--- conflicted
+++ resolved
@@ -1,15 +1,4 @@
-<<<<<<< HEAD
-import tests.conftest  # noqa: F401
-
-import json
-import pytest
-from fastapi.testclient import TestClient
-from unittest.mock import patch, AsyncMock
-=======
-import os
-
-
->>>>>>> 2591612b
+
 from fastapi_app.api import app
 from fastapi_app.models import ChunkResult, GraphSearchResult, DocumentMetadata
 
@@ -209,159 +198,3 @@
         mock_tools["hybrid"].assert_called_once()
 
 
-<<<<<<< HEAD
-# --- Additional Edge Case and Failure Path Tests ---
-
-
-async def test_health_check_degraded_when_dependencies_fail(monkeypatch):
-    # If available, simulate failures and assert the endpoint still responds with structured status.
-    # We do not assume specific status code (200 vs 503) in absence of implementation details,
-    # but we validate the presence of diagnostic keys.
-    with patch("fastapi_app.api.test_connection", new_callable=AsyncMock, return_value=False), \
-         patch("fastapi_app.api.test_graph_connection", new_callable=AsyncMock, return_value=False):
-        response = client.get("/health")
-        assert response.status_code in (200, 503)
-        data = response.json()
-        # Validate keys exist and are booleans
-        assert "status" in data
-        assert "database" in data
-        assert "graph_database" in data
-        assert isinstance(data["database"], bool)
-        assert isinstance(data["graph_database"], bool)
-
-
-async def test_chat_requires_auth_on_invalid_token():
-    # Override the autouse mock_auth fixture for this test to simulate invalid token
-    with patch("fastapi_app.api.verify_auth_token", new_callable=AsyncMock, return_value=False):
-        response = client.post("/chat", headers={"Authorization": "Bearer invalid"}, json={"message": "Hi"})
-        assert response.status_code in (401, 403)
-
-
-async def test_chat_missing_authorization_header_is_rejected():
-    # Depending on dependency setup, missing header should be rejected before token verification.
-    response = client.post("/chat", json={"message": "Hi"})
-    assert response.status_code in (401, 403)
-
-
-async def test_chat_validation_error_when_message_missing(auth_headers):
-    # Missing required field 'message' should trigger FastAPI/Pydantic validation 422
-    response = client.post("/chat", headers=auth_headers, json={})
-    assert response.status_code == 422
-
-
-async def test_chat_validation_error_when_message_wrong_type(auth_headers):
-    # Wrong type for message (e.g., non-string) should also be 422
-    response = client.post("/chat", headers=auth_headers, json={"message": 123})
-    assert response.status_code == 422
-
-
-async def test_chat_handles_agent_exception_gracefully(mock_db_utils, auth_headers):
-    # Simulate agent failure and ensure API returns a controlled error response
-    with patch("fastapi_app.api.execute_agent", new_callable=AsyncMock, side_effect=Exception("boom")):
-        resp = client.post("/chat", headers=auth_headers, json={"message": "Hello"})
-        # Accept either 500 or a structured error (implementation dependent)
-        assert resp.status_code in (400, 422, 500)
-        # If JSON body returned, it should be structured
-        try:
-            body = resp.json()
-            assert isinstance(body, dict)
-        except Exception:
-            # Some implementations may return plain text on error; allow it
-            pass
-
-
-async def test_chat_uses_add_message_and_passes_expected_arguments(mock_db_utils, mock_agent_execution, auth_headers):
-    # Ensure messages are persisted with expected schema
-    payload = {"message": "Track this", "session_id": "existing-session-456"}
-    response = client.post("/chat", headers=auth_headers, json=payload)
-    assert response.status_code == 200
-    # Validate add_message was called to store the user message
-    assert mock_db_utils["add_message"].call_count >= 1
-
-
-async def test_chat_stream_requires_auth_on_invalid_token():
-    with patch("fastapi_app.api.verify_auth_token", new_callable=AsyncMock, return_value=False):
-        response = client.post("/chat/stream", headers={"Authorization": "Bearer invalid"}, json={"message": "stream"})
-        assert response.status_code in (401, 403)
-
-
-async def test_chat_stream_validation_error_on_missing_message(auth_headers):
-    response = client.post("/chat/stream", headers=auth_headers, json={})
-    assert response.status_code == 422
-
-
-async def test_vector_search_missing_auth_is_rejected():
-    response = client.post("/search/vector", json={"query": "q"})
-    assert response.status_code in (401, 403)
-
-
-async def test_vector_search_validation_error_on_missing_query(auth_headers):
-    response = client.post("/search/vector", headers=auth_headers, json={})
-    assert response.status_code == 422
-
-
-async def test_vector_search_validation_error_on_wrong_type(auth_headers):
-    response = client.post("/search/vector", headers=auth_headers, json={"query": 42})
-    assert response.status_code == 422
-
-
-async def test_vector_search_embedding_failure_returns_error(mock_tools, auth_headers):
-    with patch("fastapi_app.tools.generate_embedding", new_callable=AsyncMock, side_effect=Exception("embed-fail")):
-        resp = client.post("/search/vector", headers=auth_headers, json={"query": "test"})
-        assert resp.status_code in (400, 422, 500)
-
-
-async def test_vector_search_tool_called_with_expected_args(mock_tools, auth_headers):
-    with patch("fastapi_app.tools.generate_embedding", new_callable=AsyncMock, return_value=[0.0] * 1536) as mock_embed:
-        response = client.post("/search/vector", headers=auth_headers, json={"query": "needle"})
-        assert response.status_code == 200
-        # Ensure tool was called at least once; argument shapes depend on implementation.
-        assert mock_tools["vector"].call_count >= 1
-        assert mock_embed.call_count == 1
-
-
-async def test_graph_search_validation_errors(auth_headers):
-    # Missing query
-    r1 = client.post("/search/graph", headers=auth_headers, json={})
-    assert r1.status_code == 422
-    # Wrong type
-    r2 = client.post("/search/graph", headers=auth_headers, json={"query": 999})
-    assert r2.status_code == 422
-
-
-async def test_graph_search_tool_failure_returns_error(mock_tools, auth_headers):
-    with patch("fastapi_app.api.graph_search_tool", new_callable=AsyncMock, side_effect=Exception("graph-fail")):
-        resp = client.post("/search/graph", headers=auth_headers, json={"query": "q"})
-        assert resp.status_code in (400, 422, 500)
-
-
-async def test_hybrid_search_missing_auth_is_rejected():
-    response = client.post("/search/hybrid", json={"query": "q"})
-    assert response.status_code in (401, 403)
-
-
-async def test_hybrid_search_validation_error_on_missing_query(auth_headers):
-    response = client.post("/search/hybrid", headers=auth_headers, json={})
-    assert response.status_code == 422
-
-
-async def test_hybrid_search_embedding_failure_returns_error(mock_tools, auth_headers):
-    with patch("fastapi_app.tools.generate_embedding", new_callable=AsyncMock, side_effect=Exception("embed-fail")):
-        resp = client.post("/search/hybrid", headers=auth_headers, json={"query": "q"})
-        assert resp.status_code in (400, 422, 500)
-
-
-async def test_hybrid_search_tool_called_with_expected_args(mock_tools, auth_headers):
-    with patch("fastapi_app.tools.generate_embedding", new_callable=AsyncMock, return_value=[0.2] * 1536) as mock_embed:
-        response = client.post("/search/hybrid", headers=auth_headers, json={"query": "alpha"})
-        assert response.status_code == 200
-        assert mock_tools["hybrid"].call_count >= 1
-        assert mock_embed.call_count == 1
-
-
-# Additional negative test: ensure unknown route returns 404 to validate router wiring
-async def test_unknown_route_returns_404():
-    response = client.get("/__unknown__")
-    assert response.status_code == 404
-=======
->>>>>>> 2591612b
