"""
FastAPI endpoints for the agentic RAG system.
"""

import os
import asyncio
import json
import logging
from contextlib import asynccontextmanager
from typing import Dict, Any, List, Optional, AsyncGenerator
from datetime import datetime
import uuid

from fastapi import FastAPI, HTTPException, Request, Depends

from fastapi.middleware.cors import CORSMiddleware
from fastapi.middleware.gzip import GZipMiddleware
import uvicorn
from dotenv import load_dotenv

from fastapi_app.agent import rag_agent, AgentDependencies
from fastapi_app.db_utils import (
    initialize_database,
    close_database,
    create_session,
    get_session,
    add_message,
    get_session_messages,
    test_connection,
    verify_auth_token,
)
from fastapi_app.graph_utils import initialize_graph, close_graph, test_graph_connection
from fastapi_app.models import (
    ChatRequest,
    ChatResponse,
    SearchRequest,
    SearchResponse,
    DocumentListRequest,
    DocumentListResponse,
    StreamDelta,
    ErrorResponse,
    HealthStatus,
    ToolCall,
    Session,
)
from fastapi_app.tools import (
    vector_search_tool,
    graph_search_tool,
    hybrid_search_tool,
    list_documents_tool,
    VectorSearchInput,
    GraphSearchInput,
    HybridSearchInput,
    DocumentListInput,
)

from slowapi import Limiter
from slowapi.util import get_remote_address
from slowapi.errors import RateLimitExceeded
from slowapi.middleware import SlowAPIMiddleware

# --- OpenTelemetry Instrumentation ---
from opentelemetry import trace
from opentelemetry.sdk.trace import TracerProvider
from opentelemetry.sdk.trace.export import BatchSpanProcessor
from opentelemetry.exporter.otlp.proto.grpc.trace_exporter import OTLPSpanExporter
from opentelemetry.instrumentation.fastapi import FastAPIInstrumentor
from opentelemetry.instrumentation.httpx import HTTPXClientInstrumentor
from opentelemetry.instrumentation.asyncpg import AsyncPGInstrumentor

# Setup OpenTelemetry
trace.set_tracer_provider(TracerProvider())
tracer = trace.get_tracer(__name__)

# Configure the OTLP exporter to send traces to the collector
otlp_exporter = OTLPSpanExporter(endpoint="otel-collector:4317", insecure=True)
trace.get_tracer_provider().add_span_processor(BatchSpanProcessor(otlp_exporter))

# Instrument libraries
AsyncPGInstrumentor().instrument()
HTTPXClientInstrumentor().instrument()

# --- Langfuse Instrumentation ---
from langfuse import Langfuse


langfuse = Langfuse()
# --- End Langfuse ---

# --- End OpenTelemetry ---

# Load environment variables
load_dotenv()

logger = logging.getLogger(__name__)


def rate_limit_key(request: Request) -> str:
    """Determine rate limit key based on user ID or IP address."""
    return request.headers.get("X-User-ID") or get_remote_address(request)


limiter = Limiter(key_func=rate_limit_key, default_limits=["100/minute"])


# Application configuration
APP_ENV = os.getenv("APP_ENV", "development")
APP_HOST = os.getenv("APP_HOST", "0.0.0.0")
APP_PORT = int(os.getenv("APP_PORT", 8000))
LOG_LEVEL = os.getenv("LOG_LEVEL", "INFO")

# Configure logging
logging.basicConfig(
    level=getattr(logging, LOG_LEVEL.upper()),
    format="%(asctime)s - %(name)s - %(levelname)s - %(message)s",
)

# Set debug level for our module during development
if APP_ENV == "development":
    logger.setLevel(logging.DEBUG)


security = HTTPBearer()


async def auth_dependency(
    credentials: HTTPAuthorizationCredentials = Depends(security),
):
    """Simple bearer token authentication dependency."""
    token = credentials.credentials
    if not await verify_auth_token(token):
        raise HTTPException(status_code=401, detail="Invalid or missing authentication")
    return token


@asynccontextmanager
async def lifespan(app: FastAPI) -> AsyncGenerator[None, None]:
    """Lifespan context manager for FastAPI app."""
    # Startup
    logger.info("Starting up agentic RAG API...")

    try:
        # Initialize database connections
        await initialize_database()
        logger.info("Database initialized")

        # Initialize graph database
        await initialize_graph()
        logger.info("Graph database initialized")

        # Test connections
        db_ok = await test_connection()
        graph_ok = await test_graph_connection()

        if not db_ok:
            logger.error("Database connection failed")
        if not graph_ok:
            logger.error("Graph database connection failed")

        logger.info("Agentic RAG API startup complete")

    except Exception as e:
        logger.error(f"Startup failed: {e}")
        raise

    yield

    # Shutdown
    logger.info("Shutting down agentic RAG API...")

    try:
        await close_database()
        await close_graph()
        logger.info("Connections closed")
    except Exception as e:
        logger.error(f"Shutdown error: {e}")


# Create FastAPI app
app = FastAPI(
    title="Agentic RAG with Knowledge Graph",
    description="AI agent combining vector search and knowledge graph for tech company analysis",
    version="0.1.0",
    lifespan=lifespan,
)

# Attach rate limiter
app.state.limiter = limiter
app.add_middleware(SlowAPIMiddleware)

# Instrument FastAPI app after creation
FastAPIInstrumentor.instrument_app(app)

# Add middleware with flexible CORS
app.add_middleware(
    CORSMiddleware,
    allow_origins=["*"],
    allow_credentials=True,
    allow_methods=["*"],
    allow_headers=["*"],
)

app.add_middleware(GZipMiddleware, minimum_size=1000)


@app.exception_handler(RateLimitExceeded)
async def rate_limit_handler(request: Request, exc: RateLimitExceeded):
    """Custom response when rate limit is exceeded."""
    logger.warning(f"Rate limit exceeded: {rate_limit_key(request)}")
    return JSONResponse(
        status_code=429,
        content={
            "error": "Rate limit exceeded",
            "error_type": "RateLimitExceeded",
            "request_id": str(uuid.uuid4()),
        },
    )


# Helper functions for agent execution
async def get_or_create_session(request: ChatRequest) -> str:
    """Get existing session or create new one."""
    if request.session_id:
        session = await get_session(request.session_id)
        if session:
            return request.session_id

    # Create new session
    return await create_session(user_id=request.user_id, metadata=request.metadata)


async def get_conversation_context(
    session_id: str, max_messages: int = 10
) -> List[Dict[str, str]]:
    """
    Get recent conversation context.

    Args:
        session_id: Session ID
        max_messages: Maximum number of messages to retrieve

    Returns:
        List of messages
    """
    messages = await get_session_messages(session_id, limit=max_messages)

    return [{"role": msg["role"], "content": msg["content"]} for msg in messages]


def extract_tool_calls(result: Any) -> List[ToolCall]:
    """
    Extract tool calls from a Pydantic AI result.

    Args:
        result: Result object returned from the agent

    Returns:
        List of ``ToolCall`` objects parsed from the result
    """
    tools_used = []

    try:
        # Get all messages from the result
        messages = result.all_messages()

        for message in messages:
            if hasattr(message, "parts"):
                for part in message.parts:
                    # Check if this is a tool call part
                    if part.__class__.__name__ == "ToolCallPart":
                        try:
                            # Debug logging to understand structure
                            logger.debug(f"ToolCallPart attributes: {dir(part)}")
                            logger.debug(
                                f"ToolCallPart content: tool_name={getattr(part, 'tool_name', None)}"
                            )

                            # Extract tool information safely
                            tool_name = (
                                str(part.tool_name)
                                if hasattr(part, "tool_name")
                                else "unknown"
                            )

                            # Get args - the args field is a JSON string in Pydantic AI
                            tool_args = {}
                            if hasattr(part, "args") and part.args is not None:
                                if isinstance(part.args, str):
                                    # Args is a JSON string, parse it
                                    try:
                                        import json

                                        tool_args = json.loads(part.args)
                                        logger.debug(
                                            f"Parsed args from JSON string: {tool_args}"
                                        )
                                    except json.JSONDecodeError as e:
                                        logger.debug(f"Failed to parse args JSON: {e}")
                                        tool_args = {}
                                elif isinstance(part.args, dict):
                                    tool_args = part.args
                                    logger.debug(f"Args already a dict: {tool_args}")

                            # Alternative: use args_as_dict method if available
                            if hasattr(part, "args_as_dict"):
                                try:
                                    tool_args = part.args_as_dict()
                                    logger.debug(
                                        f"Got args from args_as_dict(): {tool_args}"
                                    )
                                except:
                                    pass

                            # Get tool call ID
                            tool_call_id = None
                            if hasattr(part, "tool_call_id"):
                                tool_call_id = (
                                    str(part.tool_call_id)
                                    if part.tool_call_id
                                    else None
                                )

                            # Create ToolCall with explicit field mapping
                            tool_call_data = {
                                "tool_name": tool_name,
                                "args": tool_args,
                                "tool_call_id": tool_call_id,
                            }
                            logger.debug(
                                f"Creating ToolCall with data: {tool_call_data}"
                            )
                            tools_used.append(ToolCall(**tool_call_data))
                        except Exception as e:
                            logger.debug(f"Failed to parse tool call part: {e}")
                            continue
    except Exception as e:
        logger.warning(f"Failed to extract tool calls: {e}")

    return tools_used


async def save_conversation_turn(
    session_id: str,
    user_message: str,
    assistant_message: str,
    metadata: Optional[Dict[str, Any]] = None,
):
    """
    Save a conversation turn to the database.

    Args:
        session_id: Session ID
        user_message: User's message
        assistant_message: Assistant's response
        metadata: Optional metadata
    """
    # Save user message
    await add_message(
        session_id=session_id,
        role="user",
        content=user_message,
        metadata=metadata or {},
    )

    # Save assistant message
    await add_message(
        session_id=session_id,
        role="assistant",
        content=assistant_message,
        metadata=metadata or {},
    )


async def execute_agent(
    message: str,
    session_id: str,
    user_id: Optional[str] = None,
    save_conversation: bool = True,
) -> tuple[str, List[ToolCall]]:
    """
    Execute the agent with a message.

    Args:
        message: User message
        session_id: Session ID
        user_id: Optional user ID
        save_conversation: Whether to save the conversation

    Returns:
        Tuple of (agent response, tools used)
    """
    try:
        # Create dependencies
        deps = AgentDependencies(session_id=session_id, user_id=user_id)

        # Get conversation context
        context = await get_conversation_context(session_id)

        # Build prompt with context
        full_prompt = message
        if context:
            context_str = "\n".join(
                [
                    f"{msg['role']}: {msg['content']}"
                    for msg in context[-6:]  # Last 3 turns
                ]
            )
            full_prompt = (
                f"Previous conversation:\n{context_str}\n\nCurrent question: {message}"
            )

        # Run the agent
        result = await rag_agent.run(full_prompt, deps=deps)

        response = result.data
        tools_used = extract_tool_calls(result)

        # Save conversation if requested
        if save_conversation:
            await save_conversation_turn(
                session_id=session_id,
                user_message=message,
                assistant_message=response,
                metadata={"user_id": user_id, "tool_calls": len(tools_used)},
            )

        return response, tools_used

    except Exception as e:
        logger.error(f"Agent execution failed: {e}")
        error_response = (
            f"I encountered an error while processing your request: {str(e)}"
        )

        if save_conversation:
            await save_conversation_turn(
                session_id=session_id,
                user_message=message,
                assistant_message=error_response,
                metadata={"error": str(e)},
            )

        return error_response, []


# API Endpoints
@app.get("/health", response_model=HealthStatus)
async def health_check():
    """Health check endpoint."""
    try:
        # Test database connections
        db_status = await test_connection()
        graph_status = await test_graph_connection()

        # Determine overall status
        if db_status and graph_status:
            status = "healthy"
        elif db_status or graph_status:
            status = "degraded"
        else:
            status = "unhealthy"

        return HealthStatus(
            status=status,
            database=db_status,
            graph_database=graph_status,
            llm_connection=True,  # Assume OK if we can respond
            version="0.1.0",
            timestamp=datetime.now(),
        )

    except Exception as e:
        logger.error(f"Health check failed: {e}")
        raise HTTPException(status_code=500, detail="Health check failed")


@app.post("/chat", response_model=ChatResponse)

    """Non-streaming chat endpoint."""
    try:
        # Get or create session
        session_id = await get_or_create_session(chat_request)

        # Execute agent
        response, tools_used = await execute_agent(
            message=chat_request.message,
            session_id=session_id,
            user_id=chat_request.user_id,
        )

        return ChatResponse(
            message=response,
            session_id=session_id,
            tools_used=tools_used,
            metadata={"search_type": str(chat_request.search_type)},
        )

    except Exception as e:
        logger.error(f"Chat endpoint failed: {e}")
        raise HTTPException(status_code=500, detail=str(e))


@app.post("/chat/stream")

    """Streaming chat endpoint using Server-Sent Events."""
    try:
        # Get or create session
        session_id = await get_or_create_session(chat_request)

        async def generate_stream() -> AsyncGenerator[str, None]:
            """Generate streaming response using agent.iter() pattern."""
            run = None
            try:
                yield f"data: {json.dumps({'type': 'session', 'session_id': session_id})}\n\n"

                # Create dependencies
                deps = AgentDependencies(
                    session_id=session_id, user_id=chat_request.user_id
                )

                # Get conversation context
                context = await get_conversation_context(session_id)

                # Build input with context
                full_prompt = chat_request.message
                if context:
                    context_str = "\n".join(
                        [f"{msg['role']}: {msg['content']}" for msg in context[-6:]]
                    )
                    full_prompt = f"Previous conversation:\n{context_str}\n\nCurrent question: {chat_request.message}"

                # Save user message immediately
                await add_message(
                    session_id=session_id,
                    role="user",
                    content=chat_request.message,
                    metadata={"user_id": chat_request.user_id},
                )

                full_response = ""

                # Stream using agent.iter() pattern
                async with rag_agent.iter(full_prompt, deps=deps) as r:
                    run = r
                    async for node in r:
                        if rag_agent.is_model_request_node(node):
                            # Stream tokens from the model
                            async with node.stream(r.ctx) as request_stream:
                                async for event in request_stream:
                                    from pydantic_ai.messages import (
                                        PartStartEvent,
                                        PartDeltaEvent,
                                        TextPartDelta,
                                    )

                                    if (
                                        isinstance(event, PartStartEvent)
                                        and event.part.part_kind == "text"
                                    ):
                                        delta_content = event.part.content
                                        yield f"data: {json.dumps({'type': 'text', 'content': delta_content})}\n\n"
                                        full_response += delta_content

                                    elif (
                                        isinstance(event, PartDeltaEvent)
                                        and isinstance(event.delta, TextPartDelta)
                                    ):
                                        delta_content = event.delta.content_delta
                                        yield f"data: {json.dumps({'type': 'text', 'content': delta_content})}\n\n"
                                        full_response += delta_content

                # Extract tools used from the final result
                result = run.result
                tools_used = extract_tool_calls(result)

                # Send tools used information
                if tools_used:
                    tools_data = [
                        {
                            "tool_name": tool.tool_name,
                            "args": tool.args,
                            "tool_call_id": tool.tool_call_id,
                        }
                        for tool in tools_used
                    ]
                    yield f"data: {json.dumps({'type': 'tools', 'tools': tools_data})}\n\n"

                # Save assistant response
                await add_message(
                    session_id=session_id,
                    role="assistant",
                    content=full_response,
                    metadata={"streamed": True, "tool_calls": len(tools_used)},
                )

            except Exception as e:
                logger.error(f"Stream error: {e}")
                error_chunk = {"type": "error", "content": str(e)}
                yield f"data: {json.dumps(error_chunk)}\n\n"
            finally:
                if run is not None:
                    close_func = getattr(run, "aclose", None) or getattr(run, "close", None)
                    if close_func:
                        try:
                            if asyncio.iscoroutinefunction(close_func):
                                await close_func()
                            else:
                                close_func()
                        except Exception as close_err:
                    try:
                        # Prefer aclose only if run is an async generator or async context manager
                        if inspect.isasyncgen(run):
                            await run.aclose()
                        elif hasattr(run, "__aexit__"):
                            # If it's an async context manager, call aclose if present
                            aclose_func = getattr(run, "aclose", None)
                            if aclose_func and asyncio.iscoroutinefunction(aclose_func):
                                await aclose_func()
                            elif hasattr(run, "close"):
                                close_func = getattr(run, "close")
                                if asyncio.iscoroutinefunction(close_func):
                                    await close_func()
                                else:
                                    close_func()
                        elif hasattr(run, "close"):
                            close_func = getattr(run, "close")
                            if asyncio.iscoroutinefunction(close_func):
                                await close_func()
                            else:
                                close_func()
                    except Exception as close_err:
                        logger.error(f"Error closing run: {close_err}")
                yield f"data: {json.dumps({'type': 'end'})}\n\n"

        return StreamingResponse(
            generate_stream(),
            media_type="text/plain",
            headers={
                "Cache-Control": "no-cache",
                "Connection": "keep-alive",
                "Content-Type": "text/event-stream",
            },
        )

    except Exception as e:
        logger.error(f"Streaming chat failed: {e}")
        raise HTTPException(status_code=500, detail=str(e))


<<<<<<< HEAD
@app.post("/search/vector", response_model=SearchResponse)
async def search_vector(request: SearchRequest):
=======
@app.post("/search/vector")
async def search_vector(request: SearchRequest, auth: str = Depends(auth_dependency)):
>>>>>>> 7073ce53
    """Vector search endpoint."""
    try:
        input_data = VectorSearchInput(query=request.query, limit=request.limit)

        start_time = datetime.now()
        results = await vector_search_tool(input_data)
        end_time = datetime.now()

        query_time = (end_time - start_time).total_seconds() * 1000

        return SearchResponse(
            results=results,
            total_results=len(results),
            search_type="vector",
            query_time_ms=query_time,
        )

    except Exception as e:
        logger.error(f"Vector search failed: {e}")
        raise HTTPException(status_code=500, detail=str(e))


<<<<<<< HEAD
@app.post("/search/graph", response_model=SearchResponse)
async def search_graph(request: SearchRequest):
=======
@app.post("/search/graph")
async def search_graph(request: SearchRequest, auth: str = Depends(auth_dependency)):
>>>>>>> 7073ce53
    """Knowledge graph search endpoint."""
    try:
        input_data = GraphSearchInput(query=request.query)

        start_time = datetime.now()
        results = await graph_search_tool(input_data)
        end_time = datetime.now()

        query_time = (end_time - start_time).total_seconds() * 1000

        return SearchResponse(
            graph_results=results,
            total_results=len(results),
            search_type="graph",
            query_time_ms=query_time,
        )

    except Exception as e:
        logger.error(f"Graph search failed: {e}")
        raise HTTPException(status_code=500, detail=str(e))


<<<<<<< HEAD
@app.post("/search/hybrid", response_model=SearchResponse)
async def search_hybrid(request: SearchRequest):
=======
@app.post("/search/hybrid")
async def search_hybrid(request: SearchRequest, auth: str = Depends(auth_dependency)):
>>>>>>> 7073ce53
    """Hybrid search endpoint."""
    try:
        input_data = HybridSearchInput(query=request.query, limit=request.limit)

        start_time = datetime.now()
        results = await hybrid_search_tool(input_data)
        end_time = datetime.now()

        query_time = (end_time - start_time).total_seconds() * 1000

        return SearchResponse(
            results=results,
            total_results=len(results),
            search_type="hybrid",
            query_time_ms=query_time,
        )

    except Exception as e:
        logger.error(f"Hybrid search failed: {e}")
        raise HTTPException(status_code=500, detail=str(e))


@app.get("/documents", response_model=DocumentListResponse)
async def list_documents_endpoint(params: DocumentListRequest = Depends()):
    """List documents endpoint."""
    try:
        input_data = DocumentListInput(limit=params.limit, offset=params.offset)
        documents = await list_documents_tool(input_data)

        return DocumentListResponse(
            documents=documents,
            total=len(documents),
            limit=params.limit,
            offset=params.offset,
        )

    except Exception as e:
        logger.error(f"Document listing failed: {e}")
        raise HTTPException(status_code=500, detail=str(e))


@app.get("/sessions/{session_id}", response_model=Session)
async def get_session_info(session_id: str):
    """Get session information."""
    try:
        session = await get_session(session_id)
        if not session:
            raise HTTPException(status_code=404, detail="Session not found")

        return Session(**session)

    except HTTPException:
        raise
    except Exception as e:
        logger.error(f"Session retrieval failed: {e}")
        raise HTTPException(status_code=500, detail=str(e))


# Exception handlers
@app.exception_handler(Exception)
async def global_exception_handler(request: Request, exc: Exception):
    """Global exception handler."""
    logger.error(f"Unhandled exception: {exc}")

    return ErrorResponse(
        error=str(exc), error_type=type(exc).__name__, request_id=str(uuid.uuid4())
    )


# Development server
if __name__ == "__main__":
    uvicorn.run(
        "agent.api:app",
        host=APP_HOST,
        port=APP_PORT,
        reload=APP_ENV == "development",
        log_level=LOG_LEVEL.lower(),
    )<|MERGE_RESOLUTION|>--- conflicted
+++ resolved
@@ -647,13 +647,7 @@
         raise HTTPException(status_code=500, detail=str(e))
 
 
-<<<<<<< HEAD
-@app.post("/search/vector", response_model=SearchResponse)
-async def search_vector(request: SearchRequest):
-=======
-@app.post("/search/vector")
-async def search_vector(request: SearchRequest, auth: str = Depends(auth_dependency)):
->>>>>>> 7073ce53
+
     """Vector search endpoint."""
     try:
         input_data = VectorSearchInput(query=request.query, limit=request.limit)
@@ -676,13 +670,7 @@
         raise HTTPException(status_code=500, detail=str(e))
 
 
-<<<<<<< HEAD
-@app.post("/search/graph", response_model=SearchResponse)
-async def search_graph(request: SearchRequest):
-=======
-@app.post("/search/graph")
-async def search_graph(request: SearchRequest, auth: str = Depends(auth_dependency)):
->>>>>>> 7073ce53
+
     """Knowledge graph search endpoint."""
     try:
         input_data = GraphSearchInput(query=request.query)
@@ -705,13 +693,7 @@
         raise HTTPException(status_code=500, detail=str(e))
 
 
-<<<<<<< HEAD
-@app.post("/search/hybrid", response_model=SearchResponse)
-async def search_hybrid(request: SearchRequest):
-=======
-@app.post("/search/hybrid")
-async def search_hybrid(request: SearchRequest, auth: str = Depends(auth_dependency)):
->>>>>>> 7073ce53
+
     """Hybrid search endpoint."""
     try:
         input_data = HybridSearchInput(query=request.query, limit=request.limit)
