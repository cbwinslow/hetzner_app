"""FastAPI endpoints for the agentic RAG system."""

import asyncio
import json
import logging
from contextlib import asynccontextmanager
from typing import Dict, Any, List, Optional, AsyncGenerator
from datetime import datetime
import uuid


from fastapi.middleware.cors import CORSMiddleware
from fastapi.middleware.gzip import GZipMiddleware
import uvicorn



from fastapi_app.agent import rag_agent, AgentDependencies
from fastapi_app.db_utils import (
    initialize_database,
    close_database,
    create_session,
    get_session,
    add_message,
    get_session_messages,
    test_connection,

)
from fastapi_app.graph_utils import initialize_graph, close_graph, test_graph_connection
from fastapi_app.models import (
    ChatRequest,
    ChatResponse,
    SearchRequest,
    SearchResponse,
    DocumentListRequest,
    DocumentListResponse,
    StreamDelta,
    ErrorResponse,
    HealthStatus,
    ToolCall,
    Session,
)
from fastapi_app.tools import (
    vector_search_tool,
    graph_search_tool,
    hybrid_search_tool,
    list_documents_tool,
    VectorSearchInput,
    GraphSearchInput,
    HybridSearchInput,
    DocumentListInput,
)

from slowapi import Limiter
from slowapi.util import get_remote_address
from slowapi.errors import RateLimitExceeded
from slowapi.middleware import SlowAPIMiddleware

# --- OpenTelemetry Instrumentation ---
from opentelemetry import trace
from opentelemetry.sdk.trace import TracerProvider
from opentelemetry.sdk.trace.export import BatchSpanProcessor
from opentelemetry.exporter.otlp.proto.grpc.trace_exporter import OTLPSpanExporter
from opentelemetry.instrumentation.fastapi import FastAPIInstrumentor
from opentelemetry.instrumentation.httpx import HTTPXClientInstrumentor
from opentelemetry.instrumentation.asyncpg import AsyncPGInstrumentor

# Setup OpenTelemetry
trace.set_tracer_provider(TracerProvider())
tracer = trace.get_tracer(__name__)

# Configure the OTLP exporter to send traces to the collector
otlp_exporter = OTLPSpanExporter(endpoint="otel-collector:4317", insecure=True)
trace.get_tracer_provider().add_span_processor(BatchSpanProcessor(otlp_exporter))

# Instrument libraries
AsyncPGInstrumentor().instrument()
HTTPXClientInstrumentor().instrument()

# --- Langfuse Instrumentation ---
from langfuse import Langfuse


langfuse = Langfuse()
# --- End Langfuse ---

# --- End OpenTelemetry ---

# Set debug level for our module during development
if APP_ENV == "development":
    logger.setLevel(logging.DEBUG)


<<<<<<< HEAD
# Application configuration
APP_ENV = os.getenv("APP_ENV", "development")
APP_HOST = os.getenv("APP_HOST", "0.0.0.0")
APP_PORT = int(os.getenv("APP_PORT", 8000))
LOG_LEVEL = os.getenv("LOG_LEVEL", "INFO")
ALLOWED_ORIGINS: List[str] = [
    origin.strip()
    for origin in os.getenv("ALLOWED_ORIGINS", "").split(",")
    if origin.strip()
]
if not ALLOWED_ORIGINS:
    logging.warning("ALLOWED_ORIGINS is empty. Defaulting to allow all origins ('*'). This may be insecure in production.")
    ALLOWED_ORIGINS = ["*"]
=======
security = HTTPBearer()
>>>>>>> e72149f4


async def auth_dependency(
    credentials: HTTPAuthorizationCredentials = Depends(security),
):
    """Simple bearer token authentication dependency."""
    token = credentials.credentials
    if not await verify_auth_token(token):
        raise HTTPException(status_code=401, detail="Invalid or missing authentication")
    return token


@asynccontextmanager
async def lifespan(app: FastAPI) -> AsyncGenerator[None, None]:
    """Lifespan context manager for FastAPI app."""
    # Startup
    logger.info("Starting up agentic RAG API...")

    try:
        # Initialize database connections
        await initialize_database()
        logger.info("Database initialized")

        # Initialize graph database
        await initialize_graph()
        logger.info("Graph database initialized")

        # Test connections
        db_ok = await test_connection()
        graph_ok = await test_graph_connection()

        if not db_ok:
            logger.error("Database connection failed")
        if not graph_ok:
            logger.error("Graph database connection failed")

        logger.info("Agentic RAG API startup complete")

    except Exception as e:
        logger.error(f"Startup failed: {e}")
        raise

    yield

    # Shutdown
    logger.info("Shutting down agentic RAG API...")

    try:
        await close_database()
        await close_graph()
        logger.info("Connections closed")
    except Exception as e:
        logger.error(f"Shutdown error: {e}")


# Create FastAPI app
app = FastAPI(
    title="Agentic RAG with Knowledge Graph",
    description="AI agent combining vector search and knowledge graph for tech company analysis",
    version="0.1.0",
    lifespan=lifespan,
)

# Attach rate limiter
app.state.limiter = limiter
app.add_middleware(SlowAPIMiddleware)

# Instrument FastAPI app after creation
FastAPIInstrumentor.instrument_app(app)

# Add middleware with flexible CORS
app.add_middleware(
    CORSMiddleware,
    allow_origins=ALLOWED_ORIGINS,
    allow_credentials=True,
    allow_methods=["*"],
    allow_headers=["*"],
)

app.add_middleware(GZipMiddleware, minimum_size=1000)


@app.exception_handler(RateLimitExceeded)
async def rate_limit_handler(request: Request, exc: RateLimitExceeded):
    """Custom response when rate limit is exceeded."""
    logger.warning(f"Rate limit exceeded: {rate_limit_key(request)}")
    return JSONResponse(
        status_code=429,
        content={
            "error": "Rate limit exceeded",
            "error_type": "RateLimitExceeded",
            "request_id": str(uuid.uuid4()),
        },
    )


# Helper functions for agent execution
async def get_or_create_session(request: ChatRequest) -> str:
    """Get existing session or create new one."""
    if request.session_id:
        session = await get_session(request.session_id)
        if session:
            return request.session_id

    # Create new session
    return await create_session(user_id=request.user_id, metadata=request.metadata)


async def get_conversation_context(
    session_id: str, max_messages: int = 10
) -> List[Dict[str, str]]:
    """
    Get recent conversation context.

    Args:
        session_id: Session ID
        max_messages: Maximum number of messages to retrieve

    Returns:
        List of messages
    """
    messages = await get_session_messages(session_id, limit=max_messages)

    return [{"role": msg["role"], "content": msg["content"]} for msg in messages]


# Authentication dependency
async def auth_dependency(authorization: Optional[str] = Header(None)) -> str:
    """Simple bearer token authentication."""
    if not authorization or not authorization.lower().startswith("bearer "):
        raise HTTPException(status_code=status.HTTP_401_UNAUTHORIZED, detail="Invalid or missing token")
    token = authorization[7:]  # Extract everything after 'Bearer ' (case-insensitive)
    if not await verify_token(token.strip()):
        raise HTTPException(status_code=status.HTTP_401_UNAUTHORIZED, detail="Invalid token")
    return token.strip()


def extract_tool_calls(result: Any) -> List[ToolCall]:
    """
    Extract tool calls from a Pydantic AI result.

    Args:
        result: Result object returned from the agent

    Returns:
        List of ``ToolCall`` objects parsed from the result
    """
    tools_used = []

    try:
        # Get all messages from the result
        messages = result.all_messages()

        for message in messages:
            if hasattr(message, "parts"):
                for part in message.parts:
                    # Check if this is a tool call part
                    if part.__class__.__name__ == "ToolCallPart":
                        try:
                            # Debug logging to understand structure
                            logger.debug(f"ToolCallPart attributes: {dir(part)}")
                            logger.debug(
                                f"ToolCallPart content: tool_name={getattr(part, 'tool_name', None)}"
                            )

                            # Extract tool information safely
                            tool_name = (
                                str(part.tool_name)
                                if hasattr(part, "tool_name")
                                else "unknown"
                            )

                            # Get args - the args field is a JSON string in Pydantic AI
                            tool_args = {}
                            if hasattr(part, "args") and part.args is not None:
                                if isinstance(part.args, str):
                                    # Args is a JSON string, parse it
                                    try:
                                        import json

                                        tool_args = json.loads(part.args)
                                        logger.debug(
                                            f"Parsed args from JSON string: {tool_args}"
                                        )
                                    except json.JSONDecodeError as e:
                                        logger.debug(f"Failed to parse args JSON: {e}")
                                        tool_args = {}
                                elif isinstance(part.args, dict):
                                    tool_args = part.args
                                    logger.debug(f"Args already a dict: {tool_args}")

                            # Alternative: use args_as_dict method if available
                            if hasattr(part, "args_as_dict"):
                                try:
                                    tool_args = part.args_as_dict()
                                    logger.debug(
                                        f"Got args from args_as_dict(): {tool_args}"
                                    )
                                except:
                                    pass

                            # Get tool call ID
                            tool_call_id = None
                            if hasattr(part, "tool_call_id"):
                                tool_call_id = (
                                    str(part.tool_call_id)
                                    if part.tool_call_id
                                    else None
                                )

                            # Create ToolCall with explicit field mapping
                            tool_call_data = {
                                "tool_name": tool_name,
                                "args": tool_args,
                                "tool_call_id": tool_call_id,
                            }
                            logger.debug(
                                f"Creating ToolCall with data: {tool_call_data}"
                            )
                            tools_used.append(ToolCall(**tool_call_data))
                        except Exception as e:
                            logger.debug(f"Failed to parse tool call part: {e}")
                            continue
    except Exception as e:
        logger.warning(f"Failed to extract tool calls: {e}")

    return tools_used


async def save_conversation_turn(
    session_id: str,
    user_message: str,
    assistant_message: str,
    metadata: Optional[Dict[str, Any]] = None,
):
    """
    Save a conversation turn to the database.

    Args:
        session_id: Session ID
        user_message: User's message
        assistant_message: Assistant's response
        metadata: Optional metadata
    """
    # Save user message
    await add_message(
        session_id=session_id,
        role="user",
        content=user_message,
        metadata=metadata or {},
    )

    # Save assistant message
    await add_message(
        session_id=session_id,
        role="assistant",
        content=assistant_message,
        metadata=metadata or {},
    )


async def execute_agent(
    message: str,
    session_id: str,
    user_id: Optional[str] = None,
    save_conversation: bool = True,
) -> tuple[str, List[ToolCall]]:
    """
    Execute the agent with a message.

    Args:
        message: User message
        session_id: Session ID
        user_id: Optional user ID
        save_conversation: Whether to save the conversation

    Returns:
        Tuple of (agent response, tools used)
    """
    try:
        # Create dependencies
        deps = AgentDependencies(session_id=session_id, user_id=user_id)

        # Get conversation context
        context = await get_conversation_context(session_id)

        # Build prompt with context
        full_prompt = message
        if context:
            context_str = "\n".join(
                [
                    f"{msg['role']}: {msg['content']}"
                    for msg in context[-6:]  # Last 3 turns
                ]
            )
            full_prompt = (
                f"Previous conversation:\n{context_str}\n\nCurrent question: {message}"
            )

        # Run the agent
        result = await rag_agent.run(full_prompt, deps=deps)

        response = result.data
        tools_used = extract_tool_calls(result)

        # Save conversation if requested
        if save_conversation:
            await save_conversation_turn(
                session_id=session_id,
                user_message=message,
                assistant_message=response,
                metadata={"user_id": user_id, "tool_calls": len(tools_used)},
            )

        return response, tools_used

    except Exception as e:
        logger.error(f"Agent execution failed: {e}")
        error_response = (
            f"I encountered an error while processing your request: {str(e)}"
        )

        if save_conversation:
            await save_conversation_turn(
                session_id=session_id,
                user_message=message,
                assistant_message=error_response,
                metadata={"error": str(e)},
            )

        return error_response, []


# API Endpoints
@app.get("/health", response_model=HealthStatus)
async def health_check():
    """Health check endpoint."""
    try:
        # Test database connections
        db_status = await test_connection()
        graph_status = await test_graph_connection()

        # Determine overall status
        if db_status and graph_status:
            status = "healthy"
        elif db_status or graph_status:
            status = "degraded"
        else:
            status = "unhealthy"

        return HealthStatus(
            status=status,
            database=db_status,
            graph_database=graph_status,
            llm_connection=True,  # Assume OK if we can respond
            version="0.1.0",
            timestamp=datetime.now(),
        )

    except Exception as e:
        logger.error(f"Health check failed: {e}")
        raise HTTPException(status_code=500, detail="Health check failed")


@app.post("/chat", response_model=ChatResponse)

    """Non-streaming chat endpoint."""
    try:
        # Get or create session
        session_id = await get_or_create_session(chat_request)

        # Execute agent
        response, tools_used = await execute_agent(
            message=chat_request.message,
            session_id=session_id,
            user_id=chat_request.user_id,
        )

        return ChatResponse(
            message=response,
            session_id=session_id,
            tools_used=tools_used,
            metadata={"search_type": str(chat_request.search_type)},
        )

    except Exception as e:
        logger.error(f"Chat endpoint failed: {e}")
        raise HTTPException(status_code=500, detail=str(e))


@app.post("/chat/stream")

    """Streaming chat endpoint using Server-Sent Events."""
    try:
        # Get or create session
        session_id = await get_or_create_session(chat_request)

        async def generate_stream() -> AsyncGenerator[str, None]:
            """Generate streaming response using agent.iter() pattern."""
            run = None
            try:
                yield f"data: {json.dumps({'type': 'session', 'session_id': session_id})}\n\n"

                # Create dependencies
                deps = AgentDependencies(
                    session_id=session_id, user_id=chat_request.user_id
                )

                # Get conversation context
                context = await get_conversation_context(session_id)

                # Build input with context
                full_prompt = chat_request.message
                if context:
                    context_str = "\n".join(
                        [f"{msg['role']}: {msg['content']}" for msg in context[-6:]]
                    )


                # Save user message immediately
                await add_message(
                    session_id=session_id,
                    role="user",
                    content=chat_request.message,
                    metadata={"user_id": chat_request.user_id},
                )

                full_response = ""

                # Stream using agent.iter() pattern

                                async for event in request_stream:
                                    from pydantic_ai.messages import (
                                        PartStartEvent,
                                        PartDeltaEvent,
                                        TextPartDelta,
                                    )

                                    if (
                                        isinstance(event, PartStartEvent)
                                        and event.part.part_kind == "text"
                                    ):
                                        delta_content = event.part.content
                                        yield f"data: {json.dumps({'type': 'text', 'content': delta_content})}\n\n"
                                        full_response += delta_content

                                    elif (
                                        isinstance(event, PartDeltaEvent)
                                        and isinstance(event.delta, TextPartDelta)
                                    ):
                                        delta_content = event.delta.content_delta
                                        yield f"data: {json.dumps({'type': 'text', 'content': delta_content})}\n\n"
                                        full_response += delta_content

                if run is not None:
                    # Extract tools used from the final result
                    result = run.result
                    tools_used = extract_tool_calls(result)
                else:
                    tools_used = []

                # Send tools used information
                if tools_used:
                    tools_data = [
                        {
                            "tool_name": tool.tool_name,
                            "args": tool.args,
                            "tool_call_id": tool.tool_call_id,
                        }
                        for tool in tools_used
                    ]
                    yield f"data: {json.dumps({'type': 'tools', 'tools': tools_data})}\n\n"

                # Save assistant response
                await add_message(
                    session_id=session_id,
                    role="assistant",
                    content=full_response,
                    metadata={"streamed": True, "tool_calls": len(tools_used)},
                )

            except Exception as e:
                logger.error(f"Stream error: {e}")

                    except Exception as close_err:
                        logger.error(f"Error closing run: {close_err}")
                yield f"data: {json.dumps({'type': 'end'})}\n\n"

        return StreamingResponse(
            generate_stream(),
            media_type="text/plain",
            headers={
                "Cache-Control": "no-cache",
                "Connection": "keep-alive",
                "Content-Type": "text/event-stream",
            },
        )

    except Exception as e:
        logger.error(f"Streaming chat failed: {e}")
        raise HTTPException(status_code=500, detail=str(e))



    """Vector search endpoint."""
    try:
        input_data = VectorSearchInput(query=request.query, limit=request.limit)

        start_time = datetime.now()
        results = await vector_search_tool(input_data)
        end_time = datetime.now()

        query_time = (end_time - start_time).total_seconds() * 1000

        return SearchResponse(
            results=results,
            total_results=len(results),
            search_type="vector",
            query_time_ms=query_time,
        )

    except Exception as e:
        logger.error(f"Vector search failed: {e}")
        raise HTTPException(status_code=500, detail=str(e))

    """Knowledge graph search endpoint."""
    try:
        input_data = GraphSearchInput(query=request.query)

        start_time = datetime.now()
        results = await graph_search_tool(input_data)
        end_time = datetime.now()

        query_time = (end_time - start_time).total_seconds() * 1000

        return SearchResponse(
            graph_results=results,
            total_results=len(results),
            search_type="graph",
            query_time_ms=query_time,
        )

    except Exception as e:
        logger.error(f"Graph search failed: {e}")
        raise HTTPException(status_code=500, detail=str(e))



    """Hybrid search endpoint."""
    try:
        input_data = HybridSearchInput(query=request.query, limit=request.limit)

        start_time = datetime.now()
        results = await hybrid_search_tool(input_data)
        end_time = datetime.now()

        query_time = (end_time - start_time).total_seconds() * 1000

        return SearchResponse(
            results=results,
            total_results=len(results),
            search_type="hybrid",
            query_time_ms=query_time,
        )

    except Exception as e:
        logger.error(f"Hybrid search failed: {e}")
        raise HTTPException(status_code=500, detail=str(e))


@app.get("/documents", response_model=DocumentListResponse)
async def list_documents_endpoint(params: DocumentListRequest = Depends()):
    """List documents endpoint."""
    try:
        input_data = DocumentListInput(limit=params.limit, offset=params.offset)
        documents = await list_documents_tool(input_data)

        return DocumentListResponse(
            documents=documents,
            total=len(documents),
            limit=params.limit,
            offset=params.offset,
        )

    except Exception as e:
        logger.error(f"Document listing failed: {e}")
        raise HTTPException(status_code=500, detail=str(e))


@app.get("/sessions/{session_id}", response_model=Session)
async def get_session_info(session_id: str):
    """Get session information."""
    try:
        session = await get_session(session_id)
        if not session:
            raise HTTPException(status_code=404, detail="Session not found")

        return Session(**session)

    except HTTPException:
        raise
    except Exception as e:
        logger.error(f"Session retrieval failed: {e}")
        raise HTTPException(status_code=500, detail=str(e))


# Exception handlers
@app.exception_handler(Exception)
async def global_exception_handler(request: Request, exc: Exception):
    """Global exception handler."""
    logger.error(f"Unhandled exception: {exc}")
    request_id = str(uuid.uuid4())
    details = getattr(exc, "detail", None)
    if details is not None and not isinstance(details, dict):
        details = {"detail": details}

    error_response = ErrorResponse(
        error=str(exc),
        error_type=type(exc).__name__,
        details=details,
        request_id=request_id,
    )

    return JSONResponse(status_code=500, content=error_response.model_dump())


# Development server
if __name__ == "__main__":
    uvicorn.run(
        "agent.api:app",
        host=APP_HOST,
        port=APP_PORT,
        reload=APP_ENV == "development",
        log_level=LOG_LEVEL.lower(),
    )<|MERGE_RESOLUTION|>--- conflicted
+++ resolved
@@ -91,23 +91,7 @@
     logger.setLevel(logging.DEBUG)
 
 
-<<<<<<< HEAD
-# Application configuration
-APP_ENV = os.getenv("APP_ENV", "development")
-APP_HOST = os.getenv("APP_HOST", "0.0.0.0")
-APP_PORT = int(os.getenv("APP_PORT", 8000))
-LOG_LEVEL = os.getenv("LOG_LEVEL", "INFO")
-ALLOWED_ORIGINS: List[str] = [
-    origin.strip()
-    for origin in os.getenv("ALLOWED_ORIGINS", "").split(",")
-    if origin.strip()
-]
-if not ALLOWED_ORIGINS:
-    logging.warning("ALLOWED_ORIGINS is empty. Defaulting to allow all origins ('*'). This may be insecure in production.")
-    ALLOWED_ORIGINS = ["*"]
-=======
-security = HTTPBearer()
->>>>>>> e72149f4
+
 
 
 async def auth_dependency(
