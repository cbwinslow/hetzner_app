"""Flexible provider configuration for LLM and embedding models."""

<<<<<<< HEAD
=======
import os
import logging
>>>>>>> 14e3f9d4
from typing import Optional
from pydantic_ai.providers.openai import OpenAIProvider
from pydantic_ai.models.openai import OpenAIModel
import openai

<<<<<<< HEAD
from settings import settings
=======
logger = logging.getLogger(__name__)

# Load environment variables
load_dotenv()
>>>>>>> 14e3f9d4


def get_llm_model(model_choice: Optional[str] = None) -> OpenAIModel:
    """
    Get LLM model configuration based on environment variables.

    Args:
        model_choice: Optional override for model choice

    Returns:
        Configured OpenAI-compatible model
    """
<<<<<<< HEAD
    llm_choice = model_choice or settings.llm_choice
    base_url = settings.llm_base_url
    api_key = settings.llm_api_key
    
=======
    llm_choice = model_choice or os.getenv("LLM_CHOICE", "gpt-4-turbo-preview")
    base_url = os.getenv("LLM_BASE_URL", "https://api.openai.com/v1")
    api_key = os.getenv("LLM_API_KEY", "ollama")

>>>>>>> 14e3f9d4
    provider = OpenAIProvider(base_url=base_url, api_key=api_key)
    return OpenAIModel(llm_choice, provider=provider)


def get_embedding_client() -> openai.AsyncOpenAI:
    """
    Get embedding client configuration based on environment variables.

    Returns:
        Configured OpenAI-compatible client for embeddings
    """
<<<<<<< HEAD
    base_url = settings.embedding_base_url
    api_key = settings.embedding_api_key or settings.llm_api_key
    
    return openai.AsyncOpenAI(
        base_url=base_url,
        api_key=api_key
    )
=======
    base_url = os.getenv("EMBEDDING_BASE_URL", "https://api.openai.com/v1")
    api_key = os.getenv("EMBEDDING_API_KEY", "ollama")

    return openai.AsyncOpenAI(base_url=base_url, api_key=api_key)
>>>>>>> 14e3f9d4


def get_embedding_model() -> str:
    """
    Get embedding model name from environment.

    Returns:
        Embedding model name
    """
<<<<<<< HEAD
    return settings.embedding_model
=======
    return os.getenv("EMBEDDING_MODEL", "text-embedding-3-small")
>>>>>>> 14e3f9d4


def get_ingestion_model() -> OpenAIModel:
    """
    Get ingestion-specific LLM model (can be faster/cheaper than main model).

    Returns:
        Configured model for ingestion tasks
    """
<<<<<<< HEAD
    ingestion_choice = settings.ingestion_llm_choice
    
=======
    ingestion_choice = os.getenv("INGESTION_LLM_CHOICE")

>>>>>>> 14e3f9d4
    # If no specific ingestion model, use the main model
    if not ingestion_choice:
        return get_llm_model()

    return get_llm_model(model_choice=ingestion_choice)


# Provider information functions
def get_llm_provider() -> str:
    """Get the LLM provider name."""
<<<<<<< HEAD
    return settings.llm_provider
=======
    return os.getenv("LLM_PROVIDER", "openai")
>>>>>>> 14e3f9d4


def get_embedding_provider() -> str:
    """Get the embedding provider name."""
<<<<<<< HEAD
    return settings.embedding_provider
=======
    return os.getenv("EMBEDDING_PROVIDER", "openai")
>>>>>>> 14e3f9d4


def validate_configuration() -> bool:
    """
    Validate that required environment variables are set.

    Returns:
        True if configuration is valid
    Raises:
        RuntimeError: If any required variables are missing
    """
<<<<<<< HEAD
    required_vars = {
        'LLM_API_KEY': settings.llm_api_key,
        'LLM_CHOICE': settings.llm_choice,
        'EMBEDDING_API_KEY': settings.embedding_api_key or settings.llm_api_key,
        'EMBEDDING_MODEL': settings.embedding_model,
    }

    missing_vars = [name for name, value in required_vars.items() if not value]
    
=======
    required_vars = [
        "LLM_API_KEY",
        "LLM_CHOICE",
        "EMBEDDING_API_KEY",
        "EMBEDDING_MODEL",
    ]

    missing_vars = [var for var in required_vars if not os.getenv(var)]

>>>>>>> 14e3f9d4
    if missing_vars:
        logger.error(
            "Missing required environment variables: %s", ", ".join(missing_vars)
        )
        raise RuntimeError(
            f"Missing required environment variables: {', '.join(missing_vars)}"
        )

    return True


def get_model_info() -> dict:
    """
    Get information about current model configuration.

    Returns:
        Dictionary with model configuration info
    """
    return {
        "llm_provider": get_llm_provider(),
<<<<<<< HEAD
        "llm_model": settings.llm_choice,
        "llm_base_url": settings.llm_base_url,
        "embedding_provider": get_embedding_provider(),
        "embedding_model": get_embedding_model(),
        "embedding_base_url": settings.embedding_base_url,
        "ingestion_model": settings.ingestion_llm_choice or 'same as main',
=======
        "llm_model": os.getenv("LLM_CHOICE"),
        "llm_base_url": os.getenv("LLM_BASE_URL"),
        "embedding_provider": get_embedding_provider(),
        "embedding_model": get_embedding_model(),
        "embedding_base_url": os.getenv("EMBEDDING_BASE_URL"),
        "ingestion_model": os.getenv("INGESTION_LLM_CHOICE", "same as main"),
>>>>>>> 14e3f9d4
    }<|MERGE_RESOLUTION|>--- conflicted
+++ resolved
@@ -1,23 +1,12 @@
 """Flexible provider configuration for LLM and embedding models."""
 
-<<<<<<< HEAD
-=======
-import os
-import logging
->>>>>>> 14e3f9d4
+
 from typing import Optional
 from pydantic_ai.providers.openai import OpenAIProvider
 from pydantic_ai.models.openai import OpenAIModel
 import openai
 
-<<<<<<< HEAD
-from settings import settings
-=======
-logger = logging.getLogger(__name__)
 
-# Load environment variables
-load_dotenv()
->>>>>>> 14e3f9d4
 
 
 def get_llm_model(model_choice: Optional[str] = None) -> OpenAIModel:
@@ -30,17 +19,7 @@
     Returns:
         Configured OpenAI-compatible model
     """
-<<<<<<< HEAD
-    llm_choice = model_choice or settings.llm_choice
-    base_url = settings.llm_base_url
-    api_key = settings.llm_api_key
-    
-=======
-    llm_choice = model_choice or os.getenv("LLM_CHOICE", "gpt-4-turbo-preview")
-    base_url = os.getenv("LLM_BASE_URL", "https://api.openai.com/v1")
-    api_key = os.getenv("LLM_API_KEY", "ollama")
 
->>>>>>> 14e3f9d4
     provider = OpenAIProvider(base_url=base_url, api_key=api_key)
     return OpenAIModel(llm_choice, provider=provider)
 
@@ -52,20 +31,7 @@
     Returns:
         Configured OpenAI-compatible client for embeddings
     """
-<<<<<<< HEAD
-    base_url = settings.embedding_base_url
-    api_key = settings.embedding_api_key or settings.llm_api_key
-    
-    return openai.AsyncOpenAI(
-        base_url=base_url,
-        api_key=api_key
-    )
-=======
-    base_url = os.getenv("EMBEDDING_BASE_URL", "https://api.openai.com/v1")
-    api_key = os.getenv("EMBEDDING_API_KEY", "ollama")
 
-    return openai.AsyncOpenAI(base_url=base_url, api_key=api_key)
->>>>>>> 14e3f9d4
 
 
 def get_embedding_model() -> str:
@@ -75,11 +41,7 @@
     Returns:
         Embedding model name
     """
-<<<<<<< HEAD
-    return settings.embedding_model
-=======
-    return os.getenv("EMBEDDING_MODEL", "text-embedding-3-small")
->>>>>>> 14e3f9d4
+
 
 
 def get_ingestion_model() -> OpenAIModel:
@@ -89,13 +51,7 @@
     Returns:
         Configured model for ingestion tasks
     """
-<<<<<<< HEAD
-    ingestion_choice = settings.ingestion_llm_choice
-    
-=======
-    ingestion_choice = os.getenv("INGESTION_LLM_CHOICE")
 
->>>>>>> 14e3f9d4
     # If no specific ingestion model, use the main model
     if not ingestion_choice:
         return get_llm_model()
@@ -106,20 +62,12 @@
 # Provider information functions
 def get_llm_provider() -> str:
     """Get the LLM provider name."""
-<<<<<<< HEAD
-    return settings.llm_provider
-=======
-    return os.getenv("LLM_PROVIDER", "openai")
->>>>>>> 14e3f9d4
+
 
 
 def get_embedding_provider() -> str:
     """Get the embedding provider name."""
-<<<<<<< HEAD
-    return settings.embedding_provider
-=======
-    return os.getenv("EMBEDDING_PROVIDER", "openai")
->>>>>>> 14e3f9d4
+
 
 
 def validate_configuration() -> bool:
@@ -131,27 +79,7 @@
     Raises:
         RuntimeError: If any required variables are missing
     """
-<<<<<<< HEAD
-    required_vars = {
-        'LLM_API_KEY': settings.llm_api_key,
-        'LLM_CHOICE': settings.llm_choice,
-        'EMBEDDING_API_KEY': settings.embedding_api_key or settings.llm_api_key,
-        'EMBEDDING_MODEL': settings.embedding_model,
-    }
 
-    missing_vars = [name for name, value in required_vars.items() if not value]
-    
-=======
-    required_vars = [
-        "LLM_API_KEY",
-        "LLM_CHOICE",
-        "EMBEDDING_API_KEY",
-        "EMBEDDING_MODEL",
-    ]
-
-    missing_vars = [var for var in required_vars if not os.getenv(var)]
-
->>>>>>> 14e3f9d4
     if missing_vars:
         logger.error(
             "Missing required environment variables: %s", ", ".join(missing_vars)
@@ -172,19 +100,5 @@
     """
     return {
         "llm_provider": get_llm_provider(),
-<<<<<<< HEAD
-        "llm_model": settings.llm_choice,
-        "llm_base_url": settings.llm_base_url,
-        "embedding_provider": get_embedding_provider(),
-        "embedding_model": get_embedding_model(),
-        "embedding_base_url": settings.embedding_base_url,
-        "ingestion_model": settings.ingestion_llm_choice or 'same as main',
-=======
-        "llm_model": os.getenv("LLM_CHOICE"),
-        "llm_base_url": os.getenv("LLM_BASE_URL"),
-        "embedding_provider": get_embedding_provider(),
-        "embedding_model": get_embedding_model(),
-        "embedding_base_url": os.getenv("EMBEDDING_BASE_URL"),
-        "ingestion_model": os.getenv("INGESTION_LLM_CHOICE", "same as main"),
->>>>>>> 14e3f9d4
+
     }