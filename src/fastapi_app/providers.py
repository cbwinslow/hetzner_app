"""Flexible provider configuration for LLM and embedding models."""


from typing import Optional
from pydantic_ai.providers.openai import OpenAIProvider
from pydantic_ai.models.openai import OpenAIModel
import openai
<<<<<<< HEAD
=======
from dotenv import load_dotenv
logger = logging.getLogger(__name__)
>>>>>>> 768f6da7




def get_llm_model(model_choice: Optional[str] = None) -> OpenAIModel:
    """
    Get LLM model configuration based on environment variables.

    Args:
        model_choice: Optional override for model choice

    Returns:
        Configured OpenAI-compatible model
    """

    provider = OpenAIProvider(base_url=base_url, api_key=api_key)
    return OpenAIModel(llm_choice, provider=provider)


def get_embedding_client() -> openai.AsyncOpenAI:
    """
    Get embedding client configuration based on environment variables.

    Returns:
        Configured OpenAI-compatible client for embeddings
    """



def get_embedding_model() -> str:
    """
    Get embedding model name from environment.

    Returns:
        Embedding model name
    """



def get_ingestion_model() -> OpenAIModel:
    """
    Get ingestion-specific LLM model (can be faster/cheaper than main model).

    Returns:
        Configured model for ingestion tasks
    """

    # If no specific ingestion model, use the main model
    if not ingestion_choice:
        return get_llm_model()

    return get_llm_model(model_choice=ingestion_choice)


# Provider information functions
def get_llm_provider() -> str:
    """Get the LLM provider name."""



def get_embedding_provider() -> str:
    """Get the embedding provider name."""



def validate_configuration() -> bool:
    """
    Validate that required environment variables are set.

    Returns:

    """
<<<<<<< HEAD
=======
    required_vars = [
        "LLM_API_KEY",
        "LLM_CHOICE",
        "EMBEDDING_API_KEY",
        "EMBEDDING_MODEL",
    ]

>>>>>>> 768f6da7


    return True

def get_model_info() -> dict:
    """
    Get information about current model configuration.

    Returns:
        Dictionary with model configuration info
    """
    return {
        "llm_provider": get_llm_provider(),
<<<<<<< HEAD
=======
        "llm_model": os.getenv("LLM_CHOICE"),
        "llm_base_url": os.getenv("LLM_BASE_URL"),
        "embedding_provider": get_embedding_provider(),
        "embedding_model": get_embedding_model(),
>>>>>>> 768f6da7

    }<|MERGE_RESOLUTION|>--- conflicted
+++ resolved
@@ -5,11 +5,7 @@
 from pydantic_ai.providers.openai import OpenAIProvider
 from pydantic_ai.models.openai import OpenAIModel
 import openai
-<<<<<<< HEAD
-=======
-from dotenv import load_dotenv
-logger = logging.getLogger(__name__)
->>>>>>> 768f6da7
+
 
 
 
@@ -82,16 +78,7 @@
     Returns:
 
     """
-<<<<<<< HEAD
-=======
-    required_vars = [
-        "LLM_API_KEY",
-        "LLM_CHOICE",
-        "EMBEDDING_API_KEY",
-        "EMBEDDING_MODEL",
-    ]
 
->>>>>>> 768f6da7
 
 
     return True
@@ -105,12 +92,6 @@
     """
     return {
         "llm_provider": get_llm_provider(),
-<<<<<<< HEAD
-=======
-        "llm_model": os.getenv("LLM_CHOICE"),
-        "llm_base_url": os.getenv("LLM_BASE_URL"),
-        "embedding_provider": get_embedding_provider(),
-        "embedding_model": get_embedding_model(),
->>>>>>> 768f6da7
+
 
     }