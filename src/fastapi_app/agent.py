--- conflicted
+++ resolved
@@ -7,10 +7,7 @@
 from dataclasses import dataclass
 
 from pydantic_ai import Agent, RunContext
-<<<<<<< HEAD
-=======
-
->>>>>>> f6ac092e
+
 
 from fastapi_app.prompts import SYSTEM_PROMPT
 from fastapi_app.providers import get_llm_model
@@ -31,11 +28,7 @@
     EntityTimelineInput
 )
 
-<<<<<<< HEAD
-logger = logging.getLogger(__name__)
-=======
-
->>>>>>> f6ac092e
+
 
 
 @dataclass
