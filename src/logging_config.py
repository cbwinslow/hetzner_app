--- conflicted
+++ resolved
@@ -1,16 +1,6 @@
 import logging
 from logging.config import dictConfig
 
-<<<<<<< HEAD
-LOG_LEVEL = os.getenv("LOG_LEVEL", "INFO").upper()
-LOG_FORMAT = os.getenv("LOG_FORMAT", "text").lower()
-LOG_OUTPUT = os.getenv("LOG_OUTPUT", "console").lower()
-LOG_FILE_PATH = os.getenv("LOG_FILE_PATH", "app.log")
-=======
-from settings import settings
-
-LOG_LEVEL = settings.log_level.upper()
->>>>>>> 2591612b
 
 def setup_logging() -> None:
     """
