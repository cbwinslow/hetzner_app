# Supa-Container: Production-Ready AIOps & Agentic RAG Platform

Supa-Container is a complete, production-grade platform for building, deploying, and operating advanced AI applications. It combines a sophisticated agentic backend (RAG + Knowledge Graph) with a full suite of production services, including a polished UI, workflow automation, and a comprehensive AIOps and observability stack.

This repository provides a one-click deployment script to set up the entire containerized environment on your server.

---

## Features

-   **Advanced AI Backend:**
    -   **Agentic Framework:** A custom Python backend using Pydantic AI that can reason and use tools.
    -   **Hybrid RAG:** Combines semantic vector search (via Supabase/pgvector) with a temporal **Knowledge Graph** (via Neo4j) for deep, contextual analysis.
    -   **Secure API:** A robust FastAPI backend with endpoints for ingestion, streaming chat, model management, and built-in rate limiting.
-   **Polished User Interface:**
    -   **ChatGPT-like Experience:** A Next.js frontend with a full chat interface, conversation history, and Markdown/code rendering.
    -   **Supabase Auth:** Secure user authentication (login, signup, etc.) managed by Supabase.
    -   **Agent Transparency:** The UI displays which tools the agent used to arrive at its answer.
-   **Production-Grade AIOps & Observability:**
    -   **Full-Stack Tracing:** OpenTelemetry provides distributed tracing from the frontend click to the database query.
    -   **LLM Observability (Langfuse):** Dedicated tracing for AI performance, quality, and cost analysis.
    -   **Log Aggregation (Loki):** Centralized logging for all services.
    -   **Real-Time Monitoring (Netdata - *coming soon*):** High-fidelity, real-time metrics.
    -   **Unified Dashboards (Grafana):** A single pane of glass for all metrics, logs, and traces.
    -   **Security Auditing:** A database-level audit log tracks all user actions.
    -   **Traffic Monitoring:** Traefik access logs are captured for security and performance analysis.
    -   **Self-Healing Feedback:** An AI orchestrator analyses logs, monitoring exports and database state to launch specialised agents for automatic remediation.
-   **Integrated Tooling:**
    -   **AI Prototyping Lab (Flowise):** A low-code UI for rapidly building and testing new AI flows.
    -   **Workflow Automation (n8n):** An integrated n8n instance for connecting your AI to other services.

---

## Deployment Walkthrough

Deploying this platform is now a simple, four-step process.

### Step 1: Configure Your Deployment

1.  **Clone the Repository:**
    ```bash
    git clone https://github.com/cbwinslow/supa-container.git
    cd supa-container
    ```

2.  **Edit the Main Configuration File:**
    Open `config.sh` and set your domain, email, and a secure password for the Traefik dashboard.

### Step 2: Generate Secrets

Run the new `populate_secrets.sh` script. This will read your config and create a `.env` file with all the necessary secure, random passwords for your services.

```bash
bash populate_secrets.sh
```
*(This step does not require `sudo`)*

### Step 3: Deploy the Application

Run the main deployment script with `sudo`. This will create the server directories, copy the application code, and generate the final `docker-compose.yml`.

```bash
sudo bash deploy.sh
```

### Step 4: Final Setup & Key Retrieval

This is a one-time setup to initialize the database and get your unique Supabase API keys.

1.  **Start the Services:**
    ```bash
    cd /opt/supabase-super-stack
    sudo docker-compose up -d
    ```
    Wait a minute for all services to start.

2.  **Run the Post-Deployment Script:**
    This script will apply the database schemas and fetch your API keys.
    ```bash
    # From the /opt/supabase-super-stack directory
    sudo ../post-deploy-setup.sh
    ```

3.  **Update Your `.env` File:**
    The script will print your unique `SUPABASE_ANON_KEY` and `SUPABASE_SERVICE_ROLE_KEY`. **Manually copy these lines and paste them into your `.env` file:**
    ```bash
    sudo nano /opt/supabase-super-stack/.env
    ```

4.  **Restart the Application:**
    For the new keys to take effect, restart the relevant services.
    ```bash
    sudo docker-compose restart nextjs_app fastapi_app
    ```

Your application is now fully deployed and operational!

---

## Usage Guide

-   **Main Application:** `https://your-domain.com`
-   **API Documentation:** `https://api.your-domain.com/docs`
-   **AI Prototyping Lab (Flowise):** `https://flowise.your-domain.com`
-   **Workflow Automation (n8n):** `https://n8n.your-domain.com`
-   **LLM Observability (Langfuse):** `https://langfuse.your-domain.com`
-   **Observability (Jaeger):** `https://jaeger.your-domain.com`
-   **Traefik Dashboard:** `https://traefik.your-domain.com`

<<<<<<< HEAD
## Environment Variables

-   `ALLOWED_ORIGINS`: Comma-separated list of origins permitted for CORS requests to the FastAPI backend. Defaults to disallow all cross-origin requests.
=======
>>>>>>> e72149f4
<|MERGE_RESOLUTION|>--- conflicted
+++ resolved
@@ -107,9 +107,3 @@
 -   **Observability (Jaeger):** `https://jaeger.your-domain.com`
 -   **Traefik Dashboard:** `https://traefik.your-domain.com`
 
-<<<<<<< HEAD
-## Environment Variables
-
--   `ALLOWED_ORIGINS`: Comma-separated list of origins permitted for CORS requests to the FastAPI backend. Defaults to disallow all cross-origin requests.
-=======
->>>>>>> e72149f4
